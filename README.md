# Code Example Tooling

This repository contains tooling that the MongoDB Developer Docs team 
uses to help us audit and track code examples across MongoDB's documentation
corpus.

- `github-metrics`: a Node.js script to get metrics from GitHub and write them
  to a database in Atlas.
- `audit`: Two Go projects, plus Go type definitions and constants that are
  common to both of them:
  - `gdcd`: The Great Docs Code Devourer gets code examples from MongoDB
    documentation, along with a selection of metadata, adds a category, and
    writes the info to a database in Atlas.
  - `dodec`: The Database of Devoured Example Code: query and perform a few
    manual updates on the database of code examples and related metadata.
<<<<<<< HEAD
- `query-docs-feedback`: A Go project and type definitions to query the MongoDB
  docs feedback for feedback related to code examples, and output the result
  to a report as .csv.
=======
- `examples-copier`: a Go app that runs as a GitHub App and copies files from the 
   source code repo (generated code examples) to multiple target repos and branches.
>>>>>>> 1d8dee36
<|MERGE_RESOLUTION|>--- conflicted
+++ resolved
@@ -13,11 +13,8 @@
     writes the info to a database in Atlas.
   - `dodec`: The Database of Devoured Example Code: query and perform a few
     manual updates on the database of code examples and related metadata.
-<<<<<<< HEAD
 - `query-docs-feedback`: A Go project and type definitions to query the MongoDB
   docs feedback for feedback related to code examples, and output the result
   to a report as .csv.
-=======
 - `examples-copier`: a Go app that runs as a GitHub App and copies files from the 
-   source code repo (generated code examples) to multiple target repos and branches.
->>>>>>> 1d8dee36
+   source code repo (generated code examples) to multiple target repos and branches.