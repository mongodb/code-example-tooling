--- conflicted
+++ resolved
@@ -4,11 +4,6 @@
 uses to help us audit and track code examples across MongoDB's documentation
 corpus.
 
-<<<<<<< HEAD
-- `github-metrics`: a Node.js script to get metrics from GitHub and write them to a collection in Atlas.
-
-- `examples-copier`: a Go app that runs as a GitHub App and copies files from the source code repo (generated code examples) to multiple target repos and branches.
-=======
 - `github-metrics`: a Node.js script to get metrics from GitHub and write them
   to a database in Atlas.
 - `audit`: Two Go projects, plus Go type definitions and constants that are
@@ -18,4 +13,5 @@
     writes the info to a database in Atlas.
   - `dodec`: The Database of Devoured Example Code: query and perform a few
     manual updates on the database of code examples and related metadata.
->>>>>>> 26ef740d
+- `examples-copier`: a Go app that runs as a GitHub App and copies files from the 
+   source code repo (generated code examples) to multiple target repos and branches.