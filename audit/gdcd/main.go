package main

import (
	"context"
	"fmt"
	"gdcd/add-code-examples"
	"gdcd/db"
	"gdcd/snooty"
	"gdcd/types"
	"gdcd/utils"
	"log"
	"net/http"
	"os"
	"time"

	"github.com/joho/godotenv"
	"github.com/tmc/langchaingo/llms/ollama"
)

func main() {
	// Set up logging + a console display to show progress
	// Logs are saved to a timestamped file in the logs directory, which is ignored by git
	// NOTE: the GDCD tool can take a long time to run (~1.5-2hrs, depending on your machine)
	startTime := time.Now()
	formattedTime := startTime.Format("2006-01-02 15:04:05")
	fmt.Println("Starting at ", formattedTime)

	logDir := "./logs"
	logFile, err := utils.InitLogger(logDir)
	if err != nil {
		fmt.Fprintf(os.Stderr, "Error initializing logger: %v\n", err)
		os.Exit(1)
	}
	fmt.Println("Log file created:", logFile.Name())
	defer logFile.Close()

	// Determine the environment
	env := os.Getenv("APP_ENV")
	if env == "" {
		log.Fatal("APP_ENV is not set")
	}
	log.Println("Running the tool for APP_ENV:", env)
	// Load the appropriate .env file
	var envFile string
	switch env {
	case "development":
		envFile = ".env.development"
	case "production":
		envFile = ".env.production"
	default:
		log.Fatalf("Unknown environment: %s", env)
	}
	// Load the .env file
	err = godotenv.Load(envFile)
	if err != nil {
		log.Fatalf("Error loading %s file", envFile)
	}

	// Set up the HTTP client to reuse across API calls
	client := &http.Client{
		Timeout: 30 * time.Second, // Set a timeout
	}
	// Uncomment to parse all projects
	projectsToParse := snooty.GetProjects(client)

	// Uncomment to parse a single project during testing
	// compass := types.ProjectDetails{
	//	ProjectName:  "compass",
	//	ActiveBranch: "master",
	//	ProdUrl:      "https://mongodb.com/docs/compass/current",
	// }
	// opsManager := types.ProjectDetails{
	//	ProjectName:  "ops-manager",
	//	ActiveBranch: "v8.0",
	//	ProdUrl:      "https://mongodb.com/docs/ops-manager/current",
	// }
	// cloudManager := types.ProjectDetails{
	//	ProjectName:  "cloud-manager",
	//	ActiveBranch: "master",
	//	ProdUrl:      "https://mongodb.com/docs/cloud-manager/",
	// }
	// projectsToParse := []types.ProjectDetails{compass}

	// Finish setting up console display to show progress during run
	totalProjects := len(projectsToParse)
	fmt.Printf("%d projects to parse\n", totalProjects)

	// Initialize the LLM
	ctx := context.Background()
	llm, err := ollama.New(ollama.WithModel(add_code_examples.MODEL))
	if err != nil {
		log.Fatalf("failed to connect to ollama: %v", err)
	}

<<<<<<< HEAD
	// Backup the current database
	db.BackUpDb()

	// Process docs pages for every project in the projectsToParse array
=======
	// Process pages for every project in the projectsToParse array
>>>>>>> 2cffc1f7
	firstProject := true
	for _, project := range projectsToParse {
		// Get pages from the API
		pages := snooty.GetProjectPages(project, client)
		pageCount := len(pages)
		log.Printf("Found %d docs pages for project %s\n", pageCount, project.ProjectName)
		report := types.ProjectReport{
			ProjectName: project.ProjectName,
			Changes:     nil,
			Issues:      nil,
			Counter: types.ProjectCounts{
				TotalCurrentPageCount: pageCount,
			},
		}
		if pageCount > 0 {
			if firstProject {
				utils.SetUpProgressDisplay(totalProjects, pageCount, project.ProjectName)
				firstProject = false
			} else {
				utils.SetNewSecondaryTarget(pageCount, project.ProjectName)
			}
			CheckPagesForUpdates(pages, project, llm, ctx, report)
			utils.UpdatePrimaryTarget()
		} else {
			report = utils.ReportIssues(types.PagesNotFoundIssue, report, project.ProjectName)
			LogReportForProject(project.ProjectName, report)
			utils.UpdatePrimaryTarget()
		}
	}
	utils.FinishPrintingProgressIndicators()

	// Log some completion details to console
	endTime := time.Now()
	formattedTime = endTime.Format("2006-01-02 15:04:05")
	fmt.Println("Completed at ", formattedTime)
	fmt.Println("Parsing projects took ", endTime.Sub(startTime))
}<|MERGE_RESOLUTION|>--- conflicted
+++ resolved
@@ -92,14 +92,10 @@
 		log.Fatalf("failed to connect to ollama: %v", err)
 	}
 
-<<<<<<< HEAD
 	// Backup the current database
 	db.BackUpDb()
 
-	// Process docs pages for every project in the projectsToParse array
-=======
 	// Process pages for every project in the projectsToParse array
->>>>>>> 2cffc1f7
 	firstProject := true
 	for _, project := range projectsToParse {
 		// Get pages from the API
